"""
Module contains visibility related classes.

This contains classes to hold general visibilities and specialised classes hold visibilities from
certain spacecraft or instruments
"""

import abc
from typing import Union, Optional
from collections.abc import Iterable, Sequence

import astropy.units as apu
import numpy as np
import xarray
from astropy.coordinates import SkyCoord
from astropy.time import Time

__all__ = ["Visibility", "Visibilities", "VisMeta", "VisibilitiesABC", "VisMetaABC"]

from astropy.units import Quantity

_E_RANGE_KEY = "spectral_range"
_T_RANGE_KEY = "time_range"
_OBS_COORD_KEY = "observer_coordinate"
_VIS_LABELS_KEY = "vis_labels"
_INSTR_KEYS = ["instrument", "INSTRUME"]


class VisMetaABC(abc.ABC):
    @property
    @abc.abstractmethod
    def observer_coordinate(self) -> Union[SkyCoord, None]:
        """
        Location of the observer.
        """

    @property
    @abc.abstractmethod
    def spectral_range(self) -> Optional[Iterable[apu.Quantity]]:
        """
        Spectral range over which the visibilities are computed.
        """

    @property
    @abc.abstractmethod
    def time_range(self) -> Optional[Iterable[Time]]:
        """
        Time range over which the visibilities are computed.
        """

    @property
    @abc.abstractmethod
    def vis_labels(self) -> Sequence[Iterable[str]]:
        """
        Labels of each visibility.
        """

    @property
    @abc.abstractmethod
    def instrument(self) -> Union[str, None]:
        """
        The name of the instrument or observer that measured the visibilities.
        """


class VisibilitiesABC(abc.ABC):
    @property
    @abc.abstractmethod
    def visibilities(self) -> Iterable[apu.Quantity]:
        """
        Complex numbers representing the visibilities.
        """

    @property
    @abc.abstractmethod
    def u(self) -> Iterable[apu.Quantity]:
        """
        u-coordinate on the complex plane of the visibilities.
        """

    @property
    @abc.abstractmethod
    def v(self) -> Iterable[apu.Quantity]:
        """
        v-coordinate on the complex plane of the visibilities.
        """

    @property
    @abc.abstractmethod
    def phase_center(self) -> apu.Quantity[apu.deg]:
        """
        The position of the phase center of the visibilities.
        """

    @property
    @abc.abstractmethod
    def meta(self) -> VisMetaABC:
        """
        Metadata.
        """

    @property
    @abc.abstractmethod
    def uncertainty(self) -> Union[Iterable[apu.Quantity], None]:
        """
        Uncertainties on visibilities values.
        """

    @property
    @abc.abstractmethod
    def amplitude(self) -> Union[Iterable[apu.Quantity], None]:
        """
        Amplitudes of the visibilities.
        """

    @property
    @abc.abstractmethod
    def amplitude_uncertainty(self) -> Union[Iterable[apu.Quantity], None]:
        """
        Amplitude uncertainty of the visibilities.
        """

    @property
    @abc.abstractmethod
    def phase(self) -> Union[Iterable[apu.Quantity[apu.deg]], None]:
        """
        Phases of the visibilities.
        """

    @property
    @abc.abstractmethod
    def phase_uncertainty(self) -> Union[Iterable[apu.Quantity[apu.deg]], None]:
        """
        Phase uncertainty of the visibilities.
        """


class VisMeta(VisMetaABC, dict):
    """
    A class for holding Visibility-specific metadata.

    Parameters
    ----------
    meta: `dict`
        A dictionary of the metadata
    """

    def __init__(self, *args, **kwargs):
        super().__init__(*args, **kwargs)
        # Check controlled/expected inputs are of correct type and units.
        controled_args = (
            (_OBS_COORD_KEY, SkyCoord),
            (_E_RANGE_KEY, apu.Quantity, apu.keV, apu.spectral()),
            (_T_RANGE_KEY, Time),
        )
        for args in controled_args:
            self._check_input_type_and_unit(*args)

    def _check_input_type_and_unit(self, key, key_type, unit=None, equivalencies=None):
        value = self.get(key, None)
        if not isinstance(value, (key_type, type(None))):
            raise KeyError(f"Inputs must include a key, '{key}', that gives a {key_type}.")
        if unit is not None and value is not None and not value.unit.is_equivalent(unit, equivalencies=equivalencies):
            raise ValueError(f"'{key}' must have angular units.")

    @property
    def observer_coordinate(self):
        return self.get(_OBS_COORD_KEY, None)

    @property
    def spectral_range(self):
        return self.get(_E_RANGE_KEY, None)

    @property
    def time_range(self):
        return self.get(_T_RANGE_KEY, None)

    @property
    def vis_labels(self):
        return self.get(_VIS_LABELS_KEY, None)

    @property
    def instrument(self):
        instr = None
        i, n = 0, len(_INSTR_KEYS)
        while not instr and i < n:
            instr = self.get(_INSTR_KEYS[i], None)
            i += 1
        return instr


class Visibilities(VisibilitiesABC):
    @apu.quantity_input()
    def __init__(
        self,
        visibilities: apu.Quantity,
        u: apu.Quantity[1 / apu.deg],
        v: apu.Quantity[1 / apu.deg],
        phase_center: apu.Quantity[apu.arcsec] = [0, 0] * apu.arcsec,
        meta: Optional[VisMetaABC] = None,
        uncertainty: Optional[apu.Quantity] = None,
        amplitude: Optional[apu.Quantity] = None,
        amplitude_uncertainty: Optional[apu.Quantity] = None,
        phase: Optional[apu.Quantity[apu.deg]] = None,
        phase_uncertainty: Optional[apu.Quantity[apu.deg]] = None,
    ):
        r"""
        A class for holding visibilities.

        Parameters
        ----------
        visibilities :
            Array of N complex visibilities at coordinates in `uv`.
        u :
            Array of `u` coordinates where visibilities will be evaluated.
        v :
            Array of `v` coordinates where visibilities will be evaluated.
        phase_center : `astropy.units.Quantity` with angular unit.
            The location of the phase center of the visibilities.
            Default = [0, 0] arcsec
        meta :
            Metadata associated with the visibilities.
            In order to use this Visibilities object to make a Map, ``meta``
            must contain a key ``'observer_coordinate'`` which gives a
            `~astropy.coordinates.SkyCoord`, designating the location from which
            the visibilities were measured.
            To give each visibility a label, include a key, ``'vis_labels'``,
            giving an iterable of the same length as the number of visibilities.
        uncertainty:
            The uncertainty of the visibilities.
            Must be same shape and unit as visibilities.
        amplitude :
            The amplitude of the visibilities.  If not given, amplitudes
            be calculated directly from the visibilities.
            Must be same shape and unit as visibilities.
        amplitude_uncertainty :
            The uncertainty of the visibility amplitudes. If not provided,
            amplitude uncertainties will be calculated from visibilities,
            visibility uncertainties, and amplitudes.
            Must be same shape and unit as visibilities.
        phase :
            The phase of the visibilities.  If not given, phases will
            be calculated directly from the visibilities.
            Must be same shape as visibilities.
        phase_uncertainty :
            The uncertainty of the visibility phases. If not provided,
            phase uncertainties will be calculated from visibilities,
            visibility uncertainties, and amplitudes.
            Must be same shape and unit as visibilities.
        """
        # Sanitize inputs.
        if not isinstance(visibilities, apu.Quantity) or visibilities.isscalar:
            raise TypeError("visibilities must all be a non scalar Astropy quantity.")
        nvis = visibilities.shape[-1]
        if len(u) != nvis:
            raise ValueError("u must be the same length as visibilities.")
        if len(v) != nvis:
            raise ValueError("v must be the same length as visibilities.")
        if uncertainty is not None and uncertainty.shape != visibilities.shape:
            raise TypeError("uncertainty must be same shape as visibilities.")
        if amplitude is not None and amplitude.shape != visibilities.shape:
            raise TypeError("amplitude must be same shape as visibilities.")
        if amplitude_uncertainty is not None and amplitude_uncertainty.shape != visibilities.shape:
            raise TypeError("amplitude_uncertainty must be same shape as visibilities.")
        if phase is not None and phase.shape != visibilities.shape:
            raise TypeError("phase must be same shape as visibilities.")
        if phase_uncertainty is not None and phase_uncertainty.shape != visibilities.shape:
            raise TypeError("phase_uncertainty must be same shape as visibilities.")

        # Define names used internally for different pieces of data.
        self._vis_key = "data"
        self._uncert_key = "uncertainty"
        self._amplitude_key = "amplitude"
        self._amplitude_uncert_key = "amplitude_uncertainty"
        self._phase_key = "phase"
        self._phase_uncert_key = "phase_uncertainty"
        self._u_key = "u"
        self._v_key = "v"
        self._meta_key = "meta"
        self._uv_key = "uv"
        self._units_key = "units"

        # Build meta. Make sure that phase center is included.
        if not isinstance(meta, VisMetaABC):
            meta = VisMeta(meta)

        # Construct underlying data object.
        # In case visibilities is multi-dimensional, assume last axis is the uv-axis.
        # and give other axes arbitrary names.
        dims = [f"dim{i}" for i in range(0, len(visibilities.shape) - 1)] + [self._uv_key]
        data = {self._vis_key: (dims, visibilities.value)}
        coords = {self._u_key: ([self._uv_key], u.value), self._v_key: ([self._uv_key], v.to_value(u.unit))}
        units = {self._vis_key: visibilities.unit, self._uv_key: u.unit}
        if uncertainty is not None:
            data[self._uncert_key] = (dims, uncertainty.to_value(visibilities.unit))
        if amplitude is not None:
            data[self._amplitude_key] = (dims, amplitude.to_value(visibilities.unit))
        if amplitude_uncertainty is not None:
            data[self._amplitude_uncert_key] = (dims, amplitude_uncertainty.to_value(visibilities.unit))
        if phase is not None:
            data[self._phase_key] = (dims, phase.value.to_value(visibilities.unit))
            units[self._phase_key] = phase.unit
        if phase_uncertainty is not None:
            data[self._phase_uncert_key] = (dims, phase_uncertainty.to_value(phase.unit))
        if meta is None:
            meta = VisMeta(dict())
        vis_labels = getattr(meta, "vis_labels", None)
        if vis_labels is not None:
            if len(vis_labels) != nvis:
                raise ValueError(
                    "meta.vis_labels must be same length as number of visibilites. "
                    f"Number of labels = {len(vis_labels)}; "
                    f"Number of visibilities = {nvis}"
                )
            coords[_VIS_LABELS_KEY] = ([self._uv_key], vis_labels)
        attrs = {self._units_key: units, self._meta_key: meta}
        self._data = xarray.Dataset(data, coords=coords, attrs=attrs)

        # Attach phase_center
        self._phase_center = phase_center

    @property
    def visibilities(self):
        return self._build_quantity(self._vis_key)

    @property
    def u(self):
        return self._build_quantity(self._u_key, self._uv_key)

    @property
    def v(self):
        return self._build_quantity(self._v_key, self._uv_key)

    @property
    def phase_center(self):
        return self._phase_center

    @phase_center.setter
    def phase_center(self, value: apu.Quantity[apu.deg]):
        self._phase_center = value

    @property
    def uncertainty(self):
        return self._build_quantity(self._uncert_key, self._vis_key) if self._uncert_key in self._data.keys() else None

    @property
    def meta(self):
        meta, coords = self._data.attrs[self._meta_key], self._data.coords
        if _VIS_LABELS_KEY in coords:
            meta[_VIS_LABELS_KEY] = coords[_VIS_LABELS_KEY].values
        return meta

    @property
    def amplitude(self):
        if self._amplitude_key in self._data:
            return self._build_quantity(self._amplitude_key, self._vis_key)
        else:
            return np.sqrt(np.real(self.visibilities) ** 2 + np.imag(self.visibilities) ** 2)

    @property
    def amplitude_uncertainty(self):
        if self._amplitude_uncert_key in self._data:
            return self._build_quantity(self._amplitude_uncert_key, self._vis_key)
        else:
            vis, uncert, amplitude = self.visibilities, self.uncertainty, self.amplitude
            if uncert is None:
                return None
            else:
                return np.sqrt(
                    (np.real(vis) / amplitude * np.real(uncert)) ** 2
                    + (np.imag(vis) / amplitude * np.imag(uncert)) ** 2
                )

    @property
    def phase(self):
        if self._phase_key in self._data:
            return self._build_quantity(self._phase_key)
        else:
            vis = self.visibilities
            return np.arctan2(np.imag(vis), np.real(vis)).to(apu.deg)

    @property
    def phase_uncertainty(self):
        if self._phase_uncert_key in self._data:
            return self._build_quantity(self._phase_uncert_key, self._phase_key)
        else:
            vis, uncert, amplitude = self.visibilities, self.uncertainty, self.amplitude
            if uncert is None:
                return None
            else:
                return (
                    np.sqrt(
                        np.imag(vis) ** 2 / amplitude**4 * np.real(uncert) ** 2
                        + np.real(vis) ** 2 / amplitude**4 * np.imag(uncert) ** 2
                    )
                    * apu.rad
                ).to(apu.deg)

    def _build_quantity(self, label, unit_label=None):
        if unit_label is None:
            unit_label = label
        return apu.Quantity(self._data[label], unit=self._data.attrs[self._units_key][unit_label])

    def __repr__(self):
        r"""
        Return a printable representation of the visibility.

        Returns
        -------
        `str`

        """
        return f"{self.__class__.__name__}< {self.u.size}, {self.visibilities}>"

    def __eq__(self, other):
        """
        Checks whether two Visibilities objects are equal.

        Does not check whether their metas are equal.
        """
        if not apu.quantity.allclose(self.visibilities, other.visibilities):
            return False
        if not apu.quantity.allclose(self.u, other.u):
            return False
        if not apu.quantity.allclose(self.v, other.v):
            return False
        if not apu.quantity.allclose(self.phase_center, other.phase_center):
            return False
        if not apu.quantity.allclose(self.amplitude, other.amplitude):
            return False
        if not apu.quantity.allclose(self.phase, other.phase):
            return False

        uncerts = (
            (self.uncertainty, other.uncertainty),
            (self.amplitude_uncertainty, other.amplitude_uncertainty),
            (self.phase_uncertainty, other.phase_uncertainty),
        )
        for self_uncert, other_uncert in uncerts:
            if not _attrs_both_none_or_neither(self_uncert, other_uncert) or (
                self_uncert is not None and not apu.quantity.allclose(self_uncert, other_uncert)
            ):
                return False

        return True


<<<<<<< HEAD
class VisMeta(VisMetaABC, dict):
    """
    A class for holding Visibility-specific metadata.

    Parameters
    ----------
    meta: `dict`
        A dictionary of the metadata
    """

    def __init__(self, *args, **kwargs):
        super().__init__(*args, **kwargs)
        # Check controlled/expected inputs are of correct type and units.
        controled_args = (
            (_OBS_COORD_KEY, SkyCoord),
            (_E_RANGE_KEY, apu.Quantity, apu.keV, apu.spectral()),
            (_T_RANGE_KEY, Time),
        )
        for args in controled_args:
            self._check_input_type_and_unit(*args)

    def _check_input_type_and_unit(self, key, key_type, unit=None, equivalencies=None):
        value = self.get(key, None)
        if not isinstance(value, (key_type, type(None))):
            raise KeyError(f"Inputs must include a key, '{key}', that gives a {key_type}.")
        if unit is not None and value is not None and not value.unit.is_equivalent(unit, equivalencies=equivalencies):
            raise ValueError(f"'{key}' must have angular units.")

    @property
    def observer_coordinate(self):
        return self.get(_OBS_COORD_KEY, None)

    @property
    def spectral_range(self):
        return self.get(_E_RANGE_KEY, None)

    @property
    def time_range(self):
        return self.get(_T_RANGE_KEY, None)

    @property
    def vis_labels(self):
        return self.get(_VIS_LABELS_KEY, None)

    @property
    def instrument(self):
        instr = None
        i, n = 0, len(_INSTR_KEYS)
        while not instr and i < n:
            instr = self.get(_INSTR_KEYS[i], None)
            i += 1
        return instr

    @property
    def __eq__(self, other):
        if not _attrs_both_none_or_neither(self.observer_coordinate, other.observer_coordinate):
            return False
        if hasattr(self.observer_coordinate, "__len__"):
            if not hasattr(other.observer_coordinate, "__len__"):
                return False
            elif any(self.observer_coordinate != other.observer_coordinate):
                return False
        elif hasattr(other.observer_coordinate, "__len__"):
            return False
        elif self.observer_coordinate != other.observer_coordinate:
            return False

        if not _attrs_both_none_or_neither(self.vis_labels, other.vis_labels) or tuple(self.vis_labels) != tuple(
            other.vis_labels
        ):
            return False

        if not _attrs_both_none_or_neither(self.instrument, other.instrument) or tuple(self.instrument) != tuple(
            other.instrument
        ):
            return False

        if not (
            _attrs_both_none_or_neither(self.spectral_range, other.spectral_range)
            and apu.quantity.allclose(self.spectral_range, other.spectral_range)
        ):
            return False

        if not (
            _attrs_both_none_or_neither(self.time_range, other.time_range)
            and np.allclose(self.time_range.mjd == other.time_range.mjd)
        ):
            return False
        return True


def _attrs_both_none_or_neither(attr1, attr2):
    if attr1 is None:
        if attr2 is not None:
            return False
    elif attr2 is None:
        return False
    return True


class BaseVisibility:
    r"""
    Base visibility containing bare essential fields, u, v, and complex vis
    """

    @apu.quantity_input(u=1 / apu.arcsec, v=1 / apu.arcsec, center=apu.arcsec)
    def __int__(self, u, v, vis, center=(0, 0) * apu.arcsec):
        self.u = u
        self.v = v
        self.vis = vis
        self.center = center


=======
>>>>>>> 6c46be2c
class Visibility:
    r"""
    Hold a set of related visibilities and information.


    """

    @apu.quantity_input
    def __init__(
        self,
        vis,
        *,
        u: Quantity[1 / apu.arcsec],
        v: Quantity[1 / apu.arcsec],
        offset: Optional[Quantity[apu.arcsec]] = (0.0, 0.0) * apu.arcsec,
        phase_centre: Optional[Quantity[apu.arcsec]] = (0.0, 0.0) * apu.arcsec,
    ) -> None:
        r"""
        Generic Visibility object.

        Parameters
        ----------
        vis:
            Array of N complex visibilities sampled at the `u`, `v` coordinates.
        u:
            Array of `u` coordinates where visibilities are sampled.
        v:
            Array of `v` coordinates where visibilities are sampled.
        phase_centre:
            Phase centre of the visibility, defaults to (0,0).
        offset:
            Offset of the phase_centre visibility, defaults to (0,0).


        """
        self.u: Quantity[1 / apu.arcsec] = u
        self.v: Quantity[1 / apu.arcsec] = v
        self.vis: Quantity = vis
        self.phase_centre: Quantity[apu.arcsec] = phase_centre
        self.offset: Quantity[apu.arcsec] = offset

    def __repr__(self) -> str:
        r"""
        Return a printable representation of the visibility.

        Returns
        -------
        `str`

        """
        return f"{self.__class__.__name__}< {self.u.size}, {self.vis}>"

    def __eq__(self, other) -> bool:
        r"""
        Equality for Visibility class

        Parameters
        ----------
        other : `Visibility`
            The other visibility to compare

        Returns
        -------
        `boolean`

        """
        props_equal = []
        for key in self.__dict__.keys():
            props_equal.append(np.array_equal(self.__dict__[key], other.__dict__[key]))

        if all(props_equal):
            return True

        return False<|MERGE_RESOLUTION|>--- conflicted
+++ resolved
@@ -445,98 +445,6 @@
         return True
 
 
-<<<<<<< HEAD
-class VisMeta(VisMetaABC, dict):
-    """
-    A class for holding Visibility-specific metadata.
-
-    Parameters
-    ----------
-    meta: `dict`
-        A dictionary of the metadata
-    """
-
-    def __init__(self, *args, **kwargs):
-        super().__init__(*args, **kwargs)
-        # Check controlled/expected inputs are of correct type and units.
-        controled_args = (
-            (_OBS_COORD_KEY, SkyCoord),
-            (_E_RANGE_KEY, apu.Quantity, apu.keV, apu.spectral()),
-            (_T_RANGE_KEY, Time),
-        )
-        for args in controled_args:
-            self._check_input_type_and_unit(*args)
-
-    def _check_input_type_and_unit(self, key, key_type, unit=None, equivalencies=None):
-        value = self.get(key, None)
-        if not isinstance(value, (key_type, type(None))):
-            raise KeyError(f"Inputs must include a key, '{key}', that gives a {key_type}.")
-        if unit is not None and value is not None and not value.unit.is_equivalent(unit, equivalencies=equivalencies):
-            raise ValueError(f"'{key}' must have angular units.")
-
-    @property
-    def observer_coordinate(self):
-        return self.get(_OBS_COORD_KEY, None)
-
-    @property
-    def spectral_range(self):
-        return self.get(_E_RANGE_KEY, None)
-
-    @property
-    def time_range(self):
-        return self.get(_T_RANGE_KEY, None)
-
-    @property
-    def vis_labels(self):
-        return self.get(_VIS_LABELS_KEY, None)
-
-    @property
-    def instrument(self):
-        instr = None
-        i, n = 0, len(_INSTR_KEYS)
-        while not instr and i < n:
-            instr = self.get(_INSTR_KEYS[i], None)
-            i += 1
-        return instr
-
-    @property
-    def __eq__(self, other):
-        if not _attrs_both_none_or_neither(self.observer_coordinate, other.observer_coordinate):
-            return False
-        if hasattr(self.observer_coordinate, "__len__"):
-            if not hasattr(other.observer_coordinate, "__len__"):
-                return False
-            elif any(self.observer_coordinate != other.observer_coordinate):
-                return False
-        elif hasattr(other.observer_coordinate, "__len__"):
-            return False
-        elif self.observer_coordinate != other.observer_coordinate:
-            return False
-
-        if not _attrs_both_none_or_neither(self.vis_labels, other.vis_labels) or tuple(self.vis_labels) != tuple(
-            other.vis_labels
-        ):
-            return False
-
-        if not _attrs_both_none_or_neither(self.instrument, other.instrument) or tuple(self.instrument) != tuple(
-            other.instrument
-        ):
-            return False
-
-        if not (
-            _attrs_both_none_or_neither(self.spectral_range, other.spectral_range)
-            and apu.quantity.allclose(self.spectral_range, other.spectral_range)
-        ):
-            return False
-
-        if not (
-            _attrs_both_none_or_neither(self.time_range, other.time_range)
-            and np.allclose(self.time_range.mjd == other.time_range.mjd)
-        ):
-            return False
-        return True
-
-
 def _attrs_both_none_or_neither(attr1, attr2):
     if attr1 is None:
         if attr2 is not None:
@@ -546,21 +454,6 @@
     return True
 
 
-class BaseVisibility:
-    r"""
-    Base visibility containing bare essential fields, u, v, and complex vis
-    """
-
-    @apu.quantity_input(u=1 / apu.arcsec, v=1 / apu.arcsec, center=apu.arcsec)
-    def __int__(self, u, v, vis, center=(0, 0) * apu.arcsec):
-        self.u = u
-        self.v = v
-        self.vis = vis
-        self.center = center
-
-
-=======
->>>>>>> 6c46be2c
 class Visibility:
     r"""
     Hold a set of related visibilities and information.
